"""
correction_controller.py

Description: Controller for coordinating correction operations including rule management and applying corrections
Usage:
    controller = CorrectionController(correction_service, rule_manager, config_manager)
    controller.set_view(correction_view)
    controller.apply_corrections()
"""

import logging
from typing import Dict, List, Any, Optional, Tuple, Callable
from PySide6.QtCore import Signal, QObject, QThread

from chestbuddy.core.controllers.base_controller import BaseController
from chestbuddy.core.models.correction_rule import CorrectionRule
from chestbuddy.utils.background_processing import BackgroundWorker

# Set up logger
logger = logging.getLogger(__name__)


class CorrectionController(BaseController):
    """
    Controller for coordinating correction operations.

    Mediates between views and services, handles user interactions
    and manages configuration.

    Attributes:
        correction_started (Signal): Emitted when correction operation starts
        correction_progress (Signal): Emitted to report correction progress
        correction_completed (Signal): Emitted when correction operation completes
        correction_error (Signal): Emitted when correction operation encounters an error
    """

    # Define signals
    correction_started = Signal(str)  # Operation description
    correction_progress = Signal(int, int)  # current, total
    correction_completed = Signal(object)  # Statistics dictionary
    correction_error = Signal(str)

    def __init__(self, correction_service, rule_manager, config_manager, signal_manager=None):
        """
        Initialize the CorrectionController with required dependencies.

        Args:
            correction_service: Service for applying corrections
            rule_manager: Manager for correction rules
            config_manager: Manager for application configuration
            signal_manager: Optional manager for signal tracking
        """
        super().__init__(signal_manager)
        self._correction_service = correction_service
        self._rule_manager = rule_manager
        self._config_manager = config_manager
        self._view = None
        self._worker = None
        self._worker_thread = None

        logger.debug("CorrectionController initialized")

    def __del__(self):
        """Clean up resources when the controller is deleted."""
        self._cleanup_worker()
        super().__del__()

    def set_view(self, view):
        """
        Set the correction view.

        Args:
            view: The view to connect with this controller
        """
        self._view = view
        logger.debug("CorrectionController: View set")

    def apply_corrections(self, only_invalid=False):
        """
        Apply corrections in a background thread.

        Args:
            only_invalid (bool): If True, only apply corrections to invalid cells
        """
        # Clean up any existing worker
        self._cleanup_worker()

        # Emit signal that correction has started
        self.correction_started.emit("Applying correction rules")

        # Create a new worker for the background task
        self._worker = BackgroundWorker()

        # Connect signals
        self._worker.started.connect(lambda: logger.debug("Correction task started"))
        self._worker.progress.connect(self._on_corrections_progress)
        self._worker.finished.connect(self._on_corrections_completed)
        self._worker.error.connect(self._on_corrections_error)

        # Start the task with the proper function and parameters
        self._worker.run_task(self._apply_corrections_task, only_invalid=only_invalid)
<<<<<<< HEAD

        # Start the worker (this starts the background thread)
        self._worker.start()
=======
>>>>>>> 980309f6

        logger.info(f"Started applying corrections (only_invalid={only_invalid})")

    def _apply_corrections_task(self, only_invalid=False, progress_callback=None):
        """
        Background task for applying corrections.

        Args:
            only_invalid (bool): If True, only apply corrections to invalid cells
            progress_callback (callable): Function to report progress

        Returns:
            Dict[str, int]: Correction statistics
        """
        # Report initial progress
        if progress_callback:
            progress_callback(0, 100)

        # Apply corrections
        correction_stats = self._correction_service.apply_corrections(only_invalid=only_invalid)

        # Report final progress
        if progress_callback:
            progress_callback(100, 100)

        return correction_stats

    def _on_corrections_progress(self, current, total):
        """
        Handle progress updates from the background task.

        Args:
            current (int): Current progress value
            total (int): Total progress value
        """
        # Forward the progress signal
        self.correction_progress.emit(current, total)
        logger.debug(f"Correction progress: {current}/{total}")

    def _on_corrections_completed(self, correction_stats):
        """
        Handle completion of the correction task.

        Args:
            correction_stats (Dict[str, int]): Statistics about applied corrections
        """
        # Clean up worker
        self._cleanup_worker()

        # Refresh the view if available
        if self._view and hasattr(self._view, "refresh"):
            self._view.refresh()

        # Emit completion signal
        self.correction_completed.emit(correction_stats)

        logger.info(f"Corrections completed: {correction_stats}")

    def _on_corrections_error(self, error_message):
        """
        Handle errors from the correction task.

        Args:
            error_message (str): The error message
        """
        # Clean up worker
        self._cleanup_worker()

        # Emit error signal
        self.correction_error.emit(error_message)

        logger.error(f"Correction error: {error_message}")

    def _cleanup_worker(self):
        """Clean up background worker resources."""
        if self._worker:
            try:
                self._worker.cancel()
            except Exception as e:
                logger.error(f"Error stopping worker: {e}")

            self._worker = None
            self._worker_thread = None
            logger.debug("Correction worker cleaned up")

    def save_rules(self):
        """
        Save correction rules to configuration.

        Returns:
            bool: Success status
        """
        try:
            # Delegate to rule manager
            self._rule_manager.save_rules()
            logger.info("Correction rules saved successfully")
            return True
        except Exception as e:
            logger.error(f"Error saving correction rules: {e}")
            self.correction_error.emit(f"Error saving rules: {str(e)}")
            return False

    def load_rules(self):
        """
        Load correction rules from configuration.

        Returns:
            bool: Success status
        """
        try:
            # Delegate to rule manager
            self._rule_manager.load_rules()
            logger.info("Correction rules loaded successfully")
            return True
        except Exception as e:
            logger.error(f"Error loading correction rules: {e}")
            self.correction_error.emit(f"Error loading rules: {str(e)}")
            return False

    def export_rules(self, file_path):
        """
        Export correction rules to a file.

        Args:
            file_path (str): Path to export file

        Returns:
            bool: Success status
        """
        try:
            # Delegate to rule manager
            self._rule_manager.export_rules(file_path)
            logger.info(f"Correction rules exported to {file_path}")
            return True
        except Exception as e:
            logger.error(f"Error exporting correction rules: {e}")
            self.correction_error.emit(f"Error exporting rules: {str(e)}")
            return False

    def import_rules(self, file_path, replace=False):
        """
        Import correction rules from a file.

        Args:
            file_path (str): Path to import file
            replace (bool): Whether to replace existing rules

        Returns:
            bool: Success status
        """
        try:
            # Delegate to rule manager
            self._rule_manager.import_rules(file_path, replace=replace)
            logger.info(f"Correction rules imported from {file_path}")
            return True
        except Exception as e:
            logger.error(f"Error importing correction rules: {e}")
            self.correction_error.emit(f"Error importing rules: {str(e)}")
            return False

    def add_rule(self, rule):
        """
        Add a new correction rule.

        Args:
            rule (CorrectionRule): Rule to add

        Returns:
            bool: Success status
        """
        try:
            # Add rule to manager
            self._rule_manager.add_rule(rule)
            logger.info(f"Added correction rule: {rule}")
            return True
        except Exception as e:
            logger.error(f"Error adding correction rule: {e}")
            self.correction_error.emit(f"Error adding rule: {str(e)}")
            return False

    def update_rule(self, index, rule):
        """
        Update an existing rule.

        Args:
            index (int): Index of rule to update
            rule (CorrectionRule): Updated rule

        Returns:
            bool: Success status
        """
        try:
            # Update rule in manager
            self._rule_manager.update_rule(index, rule)
            logger.info(f"Updated correction rule at index {index}: {rule}")
            return True
        except Exception as e:
            logger.error(f"Error updating correction rule: {e}")
            self.correction_error.emit(f"Error updating rule: {str(e)}")
            return False

    def delete_rule(self, index):
        """
        Delete a correction rule.

        Args:
            index (int): Index of rule to delete

        Returns:
            bool: Success status
        """
        try:
            # Get the rule for logging
            rule = self._rule_manager.get_rule(index)

            # Delete rule from manager
            self._rule_manager.delete_rule(index)
            logger.info(f"Deleted correction rule at index {index}: {rule}")
            return True
        except Exception as e:
            logger.error(f"Error deleting correction rule: {e}")
            self.correction_error.emit(f"Error deleting rule: {str(e)}")
            return False

    def clear_rules(self):
        """
        Delete all correction rules.

        Returns:
            bool: Success status
        """
        try:
            # Clear rules in manager
            self._rule_manager.clear_rules()
            logger.info("Cleared all correction rules")
            return True
        except Exception as e:
            logger.error(f"Error clearing correction rules: {e}")
            self.correction_error.emit(f"Error clearing rules: {str(e)}")
            return False

    def get_rules(self):
        """
        Get all correction rules.

        Returns:
            List[CorrectionRule]: List of correction rules
        """
        try:
            return self._rule_manager.get_rules()
        except Exception as e:
            logger.error(f"Error getting correction rules: {e}")
            self.correction_error.emit(f"Error getting rules: {str(e)}")
            return []

    def get_rule(self, index):
        """
        Get a specific correction rule.

        Args:
            index (int): Index of rule to get

        Returns:
            CorrectionRule: The correction rule
        """
        try:
            return self._rule_manager.get_rule(index)
        except Exception as e:
            logger.error(f"Error getting correction rule: {e}")
            self.correction_error.emit(f"Error getting rule: {str(e)}")
            return None

    def apply_single_rule(self, rule, only_invalid=False):
        """
        Apply a single correction rule.

        Args:
            rule (CorrectionRule): The rule to apply
            only_invalid (bool): If True, only apply to invalid cells

        Returns:
            bool: Success status
        """
        try:
            # Emit signal that correction has started
            self.correction_started.emit(f"Applying rule: {rule.from_value} -> {rule.to_value}")

            # Apply the rule
            stats = self._correction_service.apply_single_rule(rule, only_invalid=only_invalid)

            # Refresh the view if available
            if self._view and hasattr(self._view, "refresh"):
                self._view.refresh()

            # Emit completion signal
            self.correction_completed.emit(stats)

            logger.info(f"Applied single rule: {rule} (stats: {stats})")
            return True
        except Exception as e:
            logger.error(f"Error applying single rule: {e}")
            self.correction_error.emit(f"Error applying rule: {str(e)}")
            return False

    def get_cells_with_available_corrections(self):
        """
        Get list of cells that have available corrections.

        Returns:
            List[Tuple[int, int]]: List of (row, column) tuples for cells that can be corrected
        """
        try:
            return self._correction_service.get_cells_with_available_corrections()
        except Exception as e:
            logger.error(f"Error getting cells with available corrections: {e}")
            self.correction_error.emit(f"Error getting correctable cells: {str(e)}")
            return []<|MERGE_RESOLUTION|>--- conflicted
+++ resolved
@@ -99,12 +99,9 @@
 
         # Start the task with the proper function and parameters
         self._worker.run_task(self._apply_corrections_task, only_invalid=only_invalid)
-<<<<<<< HEAD
 
         # Start the worker (this starts the background thread)
         self._worker.start()
-=======
->>>>>>> 980309f6
 
         logger.info(f"Started applying corrections (only_invalid={only_invalid})")
 
@@ -182,7 +179,7 @@
         """Clean up background worker resources."""
         if self._worker:
             try:
-                self._worker.cancel()
+                self._worker.stop()
             except Exception as e:
                 logger.error(f"Error stopping worker: {e}")
 

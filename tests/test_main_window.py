'''
Tests for the MainWindow class of the ChestBuddy application.

This module contains tests for the MainWindow class, which is the main window of the
ChestBuddy application. It includes tests for initialization, menu actions, toolbar actions,
tab switching, signal emission, and state persistence.
'''

import os
import sys
import logging
import tempfile
from pathlib import Path
from unittest.mock import MagicMock, patch

import pandas as pd
import pytest
from PySide6.QtCore import QSize, Qt, QByteArray, Signal, QTimer
from PySide6.QtGui import QAction
from PySide6.QtWidgets import QApplication, QFileDialog, QMainWindow, QTabWidget, QMessageBox
from pytestqt.qtbot import QtBot

from chestbuddy.core.models.chest_data_model import ChestDataModel
from chestbuddy.core.services.validation_service import ValidationService
from chestbuddy.core.services.correction_service import CorrectionService
from chestbuddy.ui.main_window import MainWindow
from chestbuddy.ui.data_view import DataView
from chestbuddy.ui.validation_tab import ValidationTab
from chestbuddy.ui.correction_tab import CorrectionTab
from chestbuddy.core.services.data_manager import DataManager
from chestbuddy.core.services.csv_service import CSVService
from chestbuddy.utils.ui_state import UIStateManager
from chestbuddy.utils.ui_state.elements import BlockableElementMixin
from chestbuddy.ui.widgets.blockable_progress_dialog import BlockableProgressDialog
from chestbuddy.core.services.chart_service import ChartService


# Setup Qt Application for tests
@pytest.fixture(scope="module")
def qapp():
    app = QApplication.instance()
    if app is None:
        app = QApplication(sys.argv)
    yield app
    # app is cleaned up after tests by pytest-qt


@pytest.fixture
def main_window(qapp, monkeypatch):
    # Reset the singleton instance before each test
    UIStateManager._instance = None

    # Create mocks for services
    data_model_mock = MagicMock(spec=ChestDataModel)
    csv_service_mock = MagicMock(spec=CSVService)
    validation_service_mock = MagicMock(spec=ValidationService)
    correction_service_mock = MagicMock(spec=CorrectionService)
    chart_service_mock = MagicMock(spec=ChartService)
    data_manager_mock = MagicMock()

    # Set up signals for data_manager_mock
    data_manager_mock.load_started = MagicMock()
    data_manager_mock.load_started.connect = MagicMock()
    data_manager_mock.load_progress = MagicMock()
    data_manager_mock.load_progress.connect = MagicMock()
    data_manager_mock.load_finished = MagicMock()
    data_manager_mock.load_finished.connect = MagicMock()
    data_manager_mock.load_error = MagicMock()
    data_manager_mock.load_error.connect = MagicMock()
    data_manager_mock.load_success = MagicMock()
    data_manager_mock.load_success.connect = MagicMock()
    data_manager_mock.populate_table_requested = MagicMock()
    data_manager_mock.populate_table_requested.connect = MagicMock()

    # Create the main window with mocked services
    window = MainWindow(
        data_model_mock,
        csv_service_mock,
        validation_service_mock,
        correction_service_mock,
        chart_service_mock,
        data_manager_mock,
    )

    # Add BlockableElementMixin mock
    window.is_blocked = MagicMock(return_value=False)
    window.block = MagicMock()
    window.unblock = MagicMock()

    # Create import and data service mocks
    window._import_service = MagicMock()
    window._import_service.import_progress = MagicMock()
    window._import_service.import_progress.connect = MagicMock()
    window._import_service.import_completed = MagicMock()
    window._import_service.import_completed.connect = MagicMock()
    window._import_service.import_started = MagicMock()
    window._import_service.import_started.connect = MagicMock()
    window._import_service.import_error = MagicMock()
    window._import_service.import_error.connect = MagicMock()

    window._data_service = MagicMock()
    window._data_service.set_data = MagicMock()

    yield window

    # Cleanup
    window.close()


@pytest.fixture
def mock_file_dialog(monkeypatch):
    mock = MagicMock()
    mock.return_value = ("test_file.csv", "CSV Files (*.csv)")
    monkeypatch.setattr("PySide6.QtWidgets.QFileDialog.getOpenFileName", mock)
    return mock


@pytest.fixture
def mock_progress_dialog(monkeypatch):
    dialog_instance = MagicMock()
    dialog_instance.setMaximum = MagicMock()
    dialog_instance.setValue = MagicMock()
    dialog_instance.setLabelText = MagicMock()
    dialog_instance.wasCanceled = MagicMock(return_value=False)
    dialog_instance.close = MagicMock()

    mock = MagicMock(return_value=dialog_instance)
    monkeypatch.setattr(
        "chestbuddy.ui.widgets.blockable_progress_dialog.BlockableProgressDialog", mock
    )
    return mock


@pytest.fixture
def mock_message_box(monkeypatch):
    mock = MagicMock()
    monkeypatch.setattr("PySide6.QtWidgets.QMessageBox.critical", mock)
    return mock


@pytest.fixture
def sample_data():
    return pd.DataFrame(
        {
            "item_id": ["item1", "item2", "item3"],
            "name": ["Item 1", "Item 2", "Item 3"],
            "quantity": [1, 2, 3],
        }
    )


def test_init(main_window):
    """Test that the main window initializes correctly."""
    assert main_window is not None
    # The window title might not be set in the test environment, so just check if it's a MainWindow
    assert isinstance(main_window, MainWindow)


def test_setup_ui(main_window):
    """Test that the UI is set up correctly."""
    assert main_window._content_stack is not None
    assert main_window._sidebar is not None
    assert main_window._status_bar is not None


def test_setup_signals(main_window):
    """Test that signals are connected correctly."""
    assert main_window._data_manager.load_started.connect.called
    assert main_window._data_manager.load_progress.connect.called
    assert main_window._data_manager.load_finished.connect.called
    assert main_window._data_manager.load_error.connect.called


def test_import_mf_companion_success(main_window, mock_file_dialog, monkeypatch, sample_data):
    """Test successful import from MF Companion."""
    # Setup mocks
    main_window._import_service.import_from_mf_companion = MagicMock(return_value=sample_data)

    # Mock UI state related methods on the main window
    main_window._setup_progress_dialog = MagicMock()
    main_window._close_progress_dialog = MagicMock()
    main_window._create_import_worker_thread = MagicMock()

    # Set up file dialog to return a test file
    mock_file_dialog.return_value = ("test_file.csv", "CSV Files (*.csv)")

    # Call the function
    main_window._import_data("mf_companion")

    # Check that the import function was called with the correct source type
    main_window._create_import_worker_thread.assert_called_once_with("mf_companion")

    # Check that the progress dialog was set up
    main_window._setup_progress_dialog.assert_called_once()


def test_import_cl_cetrk_success(
<<<<<<< HEAD
    main_window, mock_file_dialog, mock_progress_dialog, monkeypatch, sample_data
=======
    main_window, mock_file_dialog, monkeypatch, sample_data
>>>>>>> 4c92bd3d
):
    """Test successful import from CL CETRK."""
    # Setup mocks
    main_window._import_service.import_from_cl_cetrk = MagicMock(return_value=sample_data)

    # Mock UI state related methods on the main window
    main_window._setup_progress_dialog = MagicMock()
    main_window._close_progress_dialog = MagicMock()
    main_window._create_import_worker_thread = MagicMock()

    # Set up file dialog to return a test file
    mock_file_dialog.return_value = ("test_file.csv", "CSV Files (*.csv)")

    # Call the function
    main_window._import_data("cl_cetrk")

    # Check that the import function was called with the correct source type
    main_window._create_import_worker_thread.assert_called_once_with("cl_cetrk")

    # Check that the progress dialog was set up
    main_window._setup_progress_dialog.assert_called_once()


def test_import_error_handling(
    main_window, mock_file_dialog, mock_progress_dialog, mock_message_box, monkeypatch
):
    """Test error handling during import."""
    # Setup mocks
    error_message = "Import error occurred"
    main_window._import_service.import_from_mf_companion = MagicMock(
        side_effect=Exception(error_message)
    )

    # Mock UI state related methods on the main window
    main_window._setup_progress_dialog = MagicMock()
    main_window._close_progress_dialog = MagicMock()
    main_window._create_import_worker_thread = MagicMock(side_effect=Exception(error_message))
    main_window._capture_snapshot = MagicMock()  # Mock snapshot to avoid error

    # Mock QMessageBox.critical directly
    monkeypatch.setattr("PySide6.QtWidgets.QMessageBox.critical", mock_message_box)
<<<<<<< HEAD

=======
    
>>>>>>> 4c92bd3d
    # Set up file dialog to return a test file
    mock_file_dialog.return_value = ("test_file.csv", "CSV Files (*.csv)")

    # Call the function - expect exception
    try:
        main_window._import_data("mf_companion")
    except Exception as e:
        # This is expected, the test is about error handling
        assert str(e) == error_message
<<<<<<< HEAD

    # Since the error happens directly in _import_data, verify that setup_progress_dialog was called
    main_window._setup_progress_dialog.assert_called_once()

=======
    
    # Since the error happens directly in _import_data, verify that setup_progress_dialog was called
    main_window._setup_progress_dialog.assert_called_once()
    
>>>>>>> 4c92bd3d
    # In real implementation a QMessageBox.critical is likely shown after the exception
    # but we can't test that here because the exception occurs before error handling


def test_on_load_started(main_window, mock_progress_dialog, monkeypatch):
    """Test load started signal handler."""
    # Create a mock for BlockableProgressDialog
    dialog_instance = MagicMock()
    monkeypatch.setattr(
        "chestbuddy.ui.widgets.blockable_progress_dialog.BlockableProgressDialog",
<<<<<<< HEAD
        MagicMock(return_value=dialog_instance),
    )

    # Reset the _progress_dialog if it exists
    main_window._progress_dialog = None

    # Call the function
    main_window._on_load_started()

    # Verify progress dialog was created
    assert main_window._progress_dialog is not None

=======
        MagicMock(return_value=dialog_instance)
    )
    
    # Reset the _progress_dialog if it exists
    main_window._progress_dialog = None
    
    # Call the function
    main_window._on_load_started()
    
    # Verify progress dialog was created
    assert main_window._progress_dialog is not None
    
>>>>>>> 4c92bd3d
    # Verify that expected state flags are set
    assert main_window._total_rows_loaded == 0
    assert main_window._file_loading_complete is False
    assert main_window._data_loaded is False


def test_on_load_progress(main_window, mock_progress_dialog):
    """Test load progress signal handler."""
    # Setup
    main_window._progress_dialog = mock_progress_dialog.return_value
    main_window._progress_dialog_finalized = False
    main_window._loading_state = {
        "current_file": "",
        "current_file_index": 0,
        "processed_files": [],
        "total_files": 1,
        "total_rows": 0,
    }
    main_window._total_rows_loaded = 0
    main_window._total_rows_estimated = 0
    main_window._last_progress_current = 0

    # Call the function
    main_window._on_load_progress("test_file.csv", 50, 100)

    # Verify progress dialog was updated
    main_window._progress_dialog.setLabelText.assert_called()
    main_window._progress_dialog.setValue.assert_called()
<<<<<<< HEAD

=======
    
>>>>>>> 4c92bd3d
    # Verify that loading state was updated
    assert main_window._loading_state["current_file"] == "test_file.csv"
    assert main_window._loading_state["current_file_index"] == 1
    assert "test_file.csv" in main_window._loading_state["processed_files"]


def test_on_load_completed(main_window, mock_progress_dialog):
    """Test load completed signal handler."""
    # Setup
    main_window._progress_dialog = mock_progress_dialog.return_value
    main_window._close_progress_dialog = MagicMock()
    main_window._import_in_progress = True
    main_window._finalize_loading = MagicMock()
<<<<<<< HEAD

    # Call the function
    main_window._on_load_finished(True, "Data loading completed successfully")

    # Verify finalize_loading was called
    main_window._finalize_loading.assert_called_once_with(
        "Data loading completed successfully", None
    )
=======
    
    # Call the function
    main_window._on_load_finished(True, "Data loading completed successfully")
    
    # Verify finalize_loading was called
    main_window._finalize_loading.assert_called_once_with("Data loading completed successfully", None)
>>>>>>> 4c92bd3d


def test_on_load_error(main_window, mock_progress_dialog, mock_message_box, monkeypatch):
    """Test load error signal handler."""
    # Setup
    main_window._progress_dialog = mock_progress_dialog.return_value
    main_window._close_progress_dialog = MagicMock()
    main_window._status_bar = MagicMock()
    main_window._status_bar.set_error = MagicMock()
    error_message = "Load error occurred"
<<<<<<< HEAD

    # Call the function
    main_window._on_load_error(error_message)

    # Verify status bar error was set
    main_window._status_bar.set_error.assert_called_once_with(error_message)

    # Verify progress dialog was updated
    main_window._progress_dialog.setState.assert_called_once_with(
        2
    )  # 2 is the enum value for ERROR state
=======
    
    # Call the function
    main_window._on_load_error(error_message)
    
    # Verify status bar error was set
    main_window._status_bar.set_error.assert_called_once_with(error_message)
    
    # Verify progress dialog was updated
    main_window._progress_dialog.setState.assert_called_once_with(2)  # 2 is the enum value for ERROR state
>>>>>>> 4c92bd3d
    main_window._progress_dialog.setStatusText.assert_called_once_with(error_message)
    main_window._progress_dialog.setCancelButtonText.assert_called_once_with("Close")


def test_close_progress_dialog(main_window, mock_progress_dialog):
    """Test close progress dialog function."""
    # Setup
    dialog_instance = mock_progress_dialog.return_value
    dialog_instance.hide = MagicMock()
    dialog_instance.accept = MagicMock()
    dialog_instance._end_operation = MagicMock()
<<<<<<< HEAD

    main_window._progress_dialog = dialog_instance
    main_window._import_in_progress = True

    # Call the function
    main_window._close_progress_dialog()

    # Verify progress dialog was properly closed
    dialog_instance.hide.assert_called_once()
    dialog_instance.accept.assert_called_once()

=======
    
    main_window._progress_dialog = dialog_instance
    main_window._import_in_progress = True
    
    # Call the function
    main_window._close_progress_dialog()
    
    # Verify progress dialog was properly closed
    dialog_instance.hide.assert_called_once()
    dialog_instance.accept.assert_called_once()
    
>>>>>>> 4c92bd3d
    # Verify that dialog reference is cleared
    assert main_window._progress_dialog is None<|MERGE_RESOLUTION|>--- conflicted
+++ resolved
@@ -9,12 +9,14 @@
 import os
 import sys
 import logging
+import logging
 import tempfile
 from pathlib import Path
 from unittest.mock import MagicMock, patch
 
 import pandas as pd
 import pytest
+from PySide6.QtCore import QSize, Qt, QByteArray, Signal, QTimer
 from PySide6.QtCore import QSize, Qt, QByteArray, Signal, QTimer
 from PySide6.QtGui import QAction
 from PySide6.QtWidgets import QApplication, QFileDialog, QMainWindow, QTabWidget, QMessageBox
@@ -43,6 +45,22 @@
         app = QApplication(sys.argv)
     yield app
     # app is cleaned up after tests by pytest-qt
+from chestbuddy.core.services.data_manager import DataManager
+from chestbuddy.core.services.csv_service import CSVService
+from chestbuddy.utils.ui_state import UIStateManager
+from chestbuddy.utils.ui_state.elements import BlockableElementMixin
+from chestbuddy.ui.widgets.blockable_progress_dialog import BlockableProgressDialog
+from chestbuddy.core.services.chart_service import ChartService
+
+
+# Setup Qt Application for tests
+@pytest.fixture(scope="module")
+def qapp():
+    app = QApplication.instance()
+    if app is None:
+        app = QApplication(sys.argv)
+    yield app
+    # app is cleaned up after tests by pytest-qt
 
 
 @pytest.fixture
@@ -105,9 +123,73 @@
 
     # Cleanup
     window.close()
+def main_window(qapp, monkeypatch):
+    # Reset the singleton instance before each test
+    UIStateManager._instance = None
+
+    # Create mocks for services
+    data_model_mock = MagicMock(spec=ChestDataModel)
+    csv_service_mock = MagicMock(spec=CSVService)
+    validation_service_mock = MagicMock(spec=ValidationService)
+    correction_service_mock = MagicMock(spec=CorrectionService)
+    chart_service_mock = MagicMock(spec=ChartService)
+    data_manager_mock = MagicMock()
+
+    # Set up signals for data_manager_mock
+    data_manager_mock.load_started = MagicMock()
+    data_manager_mock.load_started.connect = MagicMock()
+    data_manager_mock.load_progress = MagicMock()
+    data_manager_mock.load_progress.connect = MagicMock()
+    data_manager_mock.load_finished = MagicMock()
+    data_manager_mock.load_finished.connect = MagicMock()
+    data_manager_mock.load_error = MagicMock()
+    data_manager_mock.load_error.connect = MagicMock()
+    data_manager_mock.load_success = MagicMock()
+    data_manager_mock.load_success.connect = MagicMock()
+    data_manager_mock.populate_table_requested = MagicMock()
+    data_manager_mock.populate_table_requested.connect = MagicMock()
+
+    # Create the main window with mocked services
+    window = MainWindow(
+        data_model_mock,
+        csv_service_mock,
+        validation_service_mock,
+        correction_service_mock,
+        chart_service_mock,
+        data_manager_mock,
+    )
+
+    # Add BlockableElementMixin mock
+    window.is_blocked = MagicMock(return_value=False)
+    window.block = MagicMock()
+    window.unblock = MagicMock()
+
+    # Create import and data service mocks
+    window._import_service = MagicMock()
+    window._import_service.import_progress = MagicMock()
+    window._import_service.import_progress.connect = MagicMock()
+    window._import_service.import_completed = MagicMock()
+    window._import_service.import_completed.connect = MagicMock()
+    window._import_service.import_started = MagicMock()
+    window._import_service.import_started.connect = MagicMock()
+    window._import_service.import_error = MagicMock()
+    window._import_service.import_error.connect = MagicMock()
+
+    window._data_service = MagicMock()
+    window._data_service.set_data = MagicMock()
+
+    yield window
+
+    # Cleanup
+    window.close()
 
 
 @pytest.fixture
+def mock_file_dialog(monkeypatch):
+    mock = MagicMock()
+    mock.return_value = ("test_file.csv", "CSV Files (*.csv)")
+    monkeypatch.setattr("PySide6.QtWidgets.QFileDialog.getOpenFileName", mock)
+    return mock
 def mock_file_dialog(monkeypatch):
     mock = MagicMock()
     mock.return_value = ("test_file.csv", "CSV Files (*.csv)")
@@ -129,9 +211,26 @@
         "chestbuddy.ui.widgets.blockable_progress_dialog.BlockableProgressDialog", mock
     )
     return mock
+def mock_progress_dialog(monkeypatch):
+    dialog_instance = MagicMock()
+    dialog_instance.setMaximum = MagicMock()
+    dialog_instance.setValue = MagicMock()
+    dialog_instance.setLabelText = MagicMock()
+    dialog_instance.wasCanceled = MagicMock(return_value=False)
+    dialog_instance.close = MagicMock()
+
+    mock = MagicMock(return_value=dialog_instance)
+    monkeypatch.setattr(
+        "chestbuddy.ui.widgets.blockable_progress_dialog.BlockableProgressDialog", mock
+    )
+    return mock
 
 
 @pytest.fixture
+def mock_message_box(monkeypatch):
+    mock = MagicMock()
+    monkeypatch.setattr("PySide6.QtWidgets.QMessageBox.critical", mock)
+    return mock
 def mock_message_box(monkeypatch):
     mock = MagicMock()
     monkeypatch.setattr("PySide6.QtWidgets.QMessageBox.critical", mock)
@@ -195,11 +294,7 @@
 
 
 def test_import_cl_cetrk_success(
-<<<<<<< HEAD
     main_window, mock_file_dialog, mock_progress_dialog, monkeypatch, sample_data
-=======
-    main_window, mock_file_dialog, monkeypatch, sample_data
->>>>>>> 4c92bd3d
 ):
     """Test successful import from CL CETRK."""
     # Setup mocks
@@ -241,11 +336,7 @@
 
     # Mock QMessageBox.critical directly
     monkeypatch.setattr("PySide6.QtWidgets.QMessageBox.critical", mock_message_box)
-<<<<<<< HEAD
-
-=======
-    
->>>>>>> 4c92bd3d
+
     # Set up file dialog to return a test file
     mock_file_dialog.return_value = ("test_file.csv", "CSV Files (*.csv)")
 
@@ -255,17 +346,10 @@
     except Exception as e:
         # This is expected, the test is about error handling
         assert str(e) == error_message
-<<<<<<< HEAD
 
     # Since the error happens directly in _import_data, verify that setup_progress_dialog was called
     main_window._setup_progress_dialog.assert_called_once()
 
-=======
-    
-    # Since the error happens directly in _import_data, verify that setup_progress_dialog was called
-    main_window._setup_progress_dialog.assert_called_once()
-    
->>>>>>> 4c92bd3d
     # In real implementation a QMessageBox.critical is likely shown after the exception
     # but we can't test that here because the exception occurs before error handling
 
@@ -276,7 +360,6 @@
     dialog_instance = MagicMock()
     monkeypatch.setattr(
         "chestbuddy.ui.widgets.blockable_progress_dialog.BlockableProgressDialog",
-<<<<<<< HEAD
         MagicMock(return_value=dialog_instance),
     )
 
@@ -289,20 +372,6 @@
     # Verify progress dialog was created
     assert main_window._progress_dialog is not None
 
-=======
-        MagicMock(return_value=dialog_instance)
-    )
-    
-    # Reset the _progress_dialog if it exists
-    main_window._progress_dialog = None
-    
-    # Call the function
-    main_window._on_load_started()
-    
-    # Verify progress dialog was created
-    assert main_window._progress_dialog is not None
-    
->>>>>>> 4c92bd3d
     # Verify that expected state flags are set
     assert main_window._total_rows_loaded == 0
     assert main_window._file_loading_complete is False
@@ -331,11 +400,7 @@
     # Verify progress dialog was updated
     main_window._progress_dialog.setLabelText.assert_called()
     main_window._progress_dialog.setValue.assert_called()
-<<<<<<< HEAD
-
-=======
-    
->>>>>>> 4c92bd3d
+
     # Verify that loading state was updated
     assert main_window._loading_state["current_file"] == "test_file.csv"
     assert main_window._loading_state["current_file_index"] == 1
@@ -349,7 +414,6 @@
     main_window._close_progress_dialog = MagicMock()
     main_window._import_in_progress = True
     main_window._finalize_loading = MagicMock()
-<<<<<<< HEAD
 
     # Call the function
     main_window._on_load_finished(True, "Data loading completed successfully")
@@ -358,14 +422,6 @@
     main_window._finalize_loading.assert_called_once_with(
         "Data loading completed successfully", None
     )
-=======
-    
-    # Call the function
-    main_window._on_load_finished(True, "Data loading completed successfully")
-    
-    # Verify finalize_loading was called
-    main_window._finalize_loading.assert_called_once_with("Data loading completed successfully", None)
->>>>>>> 4c92bd3d
 
 
 def test_on_load_error(main_window, mock_progress_dialog, mock_message_box, monkeypatch):
@@ -376,7 +432,6 @@
     main_window._status_bar = MagicMock()
     main_window._status_bar.set_error = MagicMock()
     error_message = "Load error occurred"
-<<<<<<< HEAD
 
     # Call the function
     main_window._on_load_error(error_message)
@@ -388,17 +443,6 @@
     main_window._progress_dialog.setState.assert_called_once_with(
         2
     )  # 2 is the enum value for ERROR state
-=======
-    
-    # Call the function
-    main_window._on_load_error(error_message)
-    
-    # Verify status bar error was set
-    main_window._status_bar.set_error.assert_called_once_with(error_message)
-    
-    # Verify progress dialog was updated
-    main_window._progress_dialog.setState.assert_called_once_with(2)  # 2 is the enum value for ERROR state
->>>>>>> 4c92bd3d
     main_window._progress_dialog.setStatusText.assert_called_once_with(error_message)
     main_window._progress_dialog.setCancelButtonText.assert_called_once_with("Close")
 
@@ -410,7 +454,6 @@
     dialog_instance.hide = MagicMock()
     dialog_instance.accept = MagicMock()
     dialog_instance._end_operation = MagicMock()
-<<<<<<< HEAD
 
     main_window._progress_dialog = dialog_instance
     main_window._import_in_progress = True
@@ -422,18 +465,5 @@
     dialog_instance.hide.assert_called_once()
     dialog_instance.accept.assert_called_once()
 
-=======
-    
-    main_window._progress_dialog = dialog_instance
-    main_window._import_in_progress = True
-    
-    # Call the function
-    main_window._close_progress_dialog()
-    
-    # Verify progress dialog was properly closed
-    dialog_instance.hide.assert_called_once()
-    dialog_instance.accept.assert_called_once()
-    
->>>>>>> 4c92bd3d
     # Verify that dialog reference is cleared
     assert main_window._progress_dialog is None
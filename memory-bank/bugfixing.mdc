--- conflicted
+++ resolved
@@ -45,25 +45,6 @@
    - **Root Cause**: Mock not working correctly with Qt signal/slot connections
    - **Status**: Fixed
    - **Fix**: Changed the test to verify button properties instead of mock behavior
-<<<<<<< HEAD
-
-### Data Model/Workflow Test Failures
-
-1. **Issue**: Column naming mismatches in workflow tests
-   - **Error**: `AssertionError: assert 'Player Name' in Index(['DATE', 'PLAYER', 'SOURCE', 'CHEST', 'SCORE', 'CLAN'])`
-   - **Root Cause**: Column naming convention changed (from 'Player Name' to 'PLAYER')
-   - **Status**: To be addressed
-   - **Fix Plan**: Document column naming changes and update affected tests
-
-2. **Issue**: Chart-related tests failing with columns not found
-   - **Error**: `ValueError: Columns Chest Type and/or Value not found in data`
-   - **Root Cause**: Column naming convention changed
-   - **Status**: To be addressed
-   - **Fix Plan**: Update chart tests to use new column names
-
-### Service/Controller Initialization Test Failures
-=======
->>>>>>> 8f700bc3
 
 ### General Testing Approach Changes
 
